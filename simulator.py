import matplotlib.pyplot as plt
from network import Network
from message import MessageManager
import networkx as nx

class Simulator:
    def __init__(self, num_nodes,routing_mode="flooding"):
        self.network = Network(num_nodes)
        self.message_manager = MessageManager()
        self.routing_mode = routing_mode
        self.message_states = {}
        self.message_edges = {}
<<<<<<< HEAD
        self.acknowledged = {}  # ENTER-based ack per message
        self.fig, self.ax = plt.subplots(figsize=(16, 12))  # Much larger window
        self.paused = True
        self.waiting_for_final_enter = False
        
=======
        self.acknowledged = {}  
        self.fig, self.ax = plt.subplots(figsize=(16, 12))
        self.paused = True
        self.waiting_for_final_enter = False  # flag to wait for last ENTER
        self.blocked_nodes = set()  # nodes that had a collision


>>>>>>> a0570221
    def setup_messages(self, num_messages):
        node_ids = list(self.network.nodes.keys())
        self.message_manager.generate_random_pairs(num_messages, node_ids)
        for msg in self.message_manager.messages:
            self.message_states[msg.message_id] = set([msg.source])
            self.message_edges[msg.message_id] = []
            self.acknowledged[msg.message_id] = False  # not acknowledged yet

    def step(self):
        self.message_manager.advance_time()
        graph = self.network.get_graph()
        time = self.message_manager.current_time

        for msg in self.message_manager.get_active_messages():
            if time < msg.timestamp or msg.delivered or msg.expired:
                continue

            seen_nodes = self.message_states[msg.message_id]
            new_seen = set()

            for node in seen_nodes:
                if node in self.blocked_nodes:
                    continue  # Skip nodes that had a collision
                for neighbor in graph.neighbors(node):
                    if neighbor not in seen_nodes:
                        new_seen.add(neighbor)
                        self.message_edges[msg.message_id].append((node, neighbor))
                        if neighbor == msg.destination:
                            self.message_manager.mark_delivered(msg)

            seen_nodes.update(new_seen)

    def run_gui(self):
        self.visualize()

        def on_key(event):
            if event.key == 'enter':
                # Acknowledge all completed messages
                for msg in self.message_manager.messages:
                    if msg.delivered or msg.expired:
                        self.acknowledged[msg.message_id] = True

                if self.waiting_for_final_enter:
                    print("Simulation ended. Pressed ENTER after final message.")
                    plt.close('all')
                else:
                    self.step()
                    self.visualize()

        self.fig.canvas.mpl_connect('key_press_event', on_key)
        plt.show()

    def visualize(self):
        graph = self.network.get_graph()
        pos = self.network.get_positions()
        self.ax.clear()
        self.fig.subplots_adjust(right=0.75)
        current_time = self.message_manager.current_time

        # Track collisions
        message_hits = {}  # node_id → number of messages received this round

        for msg in self.message_manager.get_active_messages():
            if current_time >= msg.timestamp and not msg.delivered and not msg.expired:
                msg_id = msg.message_id
                for u, v in self.message_edges[msg_id]:
                    if v not in message_hits:
                        message_hits[v] = 0
                    message_hits[v] += 1
        
        for node_id, count in message_hits.items():
            if count > 1:
                self.blocked_nodes.add(node_id)


        # Node coloring
        colors = []
        for node_id in graph.nodes:
            color = "lightblue"

            # Check if part of an active (not yet acknowledged) message
            for msg in self.message_manager.messages:
                if not self.acknowledged[msg.message_id] and msg.timestamp <= current_time:
                    if msg.source == node_id:
                        color = "green"
                    elif msg.destination == node_id:
                        color = "red"
            # Collision turns to pink
            if message_hits.get(node_id, 0) > 1:
                print(f"number of {message_hits.get(node_id, 0)},node_id {node_id}")
                color = "pink"

            colors.append(color)

        # Draw base graph and colored nodes
        nx.draw_networkx_edges(graph, pos, ax=self.ax, alpha=0.3)
        nx.draw_networkx_nodes(graph, pos, node_color=colors, node_size=600, ax=self.ax)
        nx.draw_networkx_labels(graph, pos, ax=self.ax)

        # Draw message paths
        cmap = ["blue", "purple", "orange", "brown", "darkgreen", "black", "cyan"]
        for idx, (msg_id, edges) in enumerate(self.message_edges.items()):
            if not self.acknowledged.get(msg_id, False):
                if idx < len(cmap):
                    nx.draw_networkx_edges(graph, pos, edgelist=edges, width=2, edge_color=cmap[idx], ax=self.ax)

        # Right-side message panel
        descriptions = []
        for m in self.message_manager.messages:
            if m.delivered:
                status = "Delivered"
            elif m.expired:
                status = "Expired"
            elif m.timestamp > current_time:
                status = "Waiting"
            else:
                status = "Active"
            line = f"#{m.message_id}: {m.source}→{m.destination} | TTL={m.ttl} | T={m.timestamp} | {status}"
            descriptions.append(line)

        # Clear old texts
        for txt in self.fig.texts:
            txt.set_visible(False)
        self.fig.text(0.78, 0.5, "\n\n".join(descriptions), fontsize=10, va='center', ha='left', transform=self.fig.transFigure)

        self.ax.set_title(f"Time: {current_time}")
        plt.pause(0.01)

        # Only set wait flag — don't close yet
        if all((msg.delivered or msg.expired) for msg in self.message_manager.messages):
            self.waiting_for_final_enter = True<|MERGE_RESOLUTION|>--- conflicted
+++ resolved
@@ -10,21 +10,11 @@
         self.routing_mode = routing_mode
         self.message_states = {}
         self.message_edges = {}
-<<<<<<< HEAD
         self.acknowledged = {}  # ENTER-based ack per message
-        self.fig, self.ax = plt.subplots(figsize=(16, 12))  # Much larger window
-        self.paused = True
-        self.waiting_for_final_enter = False
-        
-=======
-        self.acknowledged = {}  
-        self.fig, self.ax = plt.subplots(figsize=(16, 12))
+        self.fig, self.ax = plt.subplots(figsize=(10, 6))
         self.paused = True
         self.waiting_for_final_enter = False  # flag to wait for last ENTER
-        self.blocked_nodes = set()  # nodes that had a collision
 
-
->>>>>>> a0570221
     def setup_messages(self, num_messages):
         node_ids = list(self.network.nodes.keys())
         self.message_manager.generate_random_pairs(num_messages, node_ids)
